--- conflicted
+++ resolved
@@ -12,11 +12,7 @@
     private const string Key = "Performance in .NET Extensions";
     private const string Value = "is paramount.";
 
-<<<<<<< HEAD
-    public void Enrich(IEnrichmentTagCollector collector, HttpRequestMessage request, HttpResponseMessage? response = null, Exception? exception = null)
-=======
     public void Enrich(IEnrichmentTagCollector collector, HttpRequestMessage request, HttpResponseMessage? response, Exception? exception)
->>>>>>> 24bb1474
     {
         if (request is not null)
         {
