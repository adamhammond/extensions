// Licensed to the .NET Foundation under one or more agreements.
// The .NET Foundation licenses this file to you under the MIT license.

using System;
using System.Linq;
using System.Net.Http;
using System.Net.Http.Headers;
using System.Text;
using Microsoft.Extensions.Http.Telemetry.Logging;
using Microsoft.Extensions.ObjectPool;
using Microsoft.Extensions.Telemetry.Enrichment;
using Microsoft.Extensions.Telemetry.Latency;
using Microsoft.Shared.Pools;

namespace Microsoft.Extensions.Http.Telemetry.Latency.Internal;

/// <summary>
/// The enricher appends checkpoints for the outgoing http request.
/// It also logs the server name from the response header to correlate logs between client and server.
/// </summary>
internal sealed class HttpClientLatencyLogEnricher : IHttpClientLogEnricher
{
    private static readonly ObjectPool<StringBuilder> _builderPool = PoolFactory.SharedStringBuilderPool;
    private readonly HttpClientLatencyContext _latencyContext;

    private readonly CheckpointToken _enricherInvoked;

    public HttpClientLatencyLogEnricher(HttpClientLatencyContext latencyContext, ILatencyContextTokenIssuer tokenIssuer)
    {
        _latencyContext = latencyContext;
        _enricherInvoked = tokenIssuer.GetCheckpointToken(HttpCheckpoints.EnricherInvoked);
    }

<<<<<<< HEAD
    public void Enrich(IEnrichmentTagCollector collector, HttpRequestMessage request, HttpResponseMessage? response = null, Exception? exception = null)
=======
    public void Enrich(IEnrichmentTagCollector collector, HttpRequestMessage request, HttpResponseMessage? response, Exception? exception)
>>>>>>> 24bb1474
    {
        if (response != null)
        {
            var lc = _latencyContext.Get();
            lc?.AddCheckpoint(_enricherInvoked);

            StringBuilder stringBuilder = _builderPool.Get();

            // Add serverName, checkpoints to outgoing http logs.
            AppendServerName(response.Headers, stringBuilder);
            _ = stringBuilder.Append(',');

            if (lc != null)
            {
                AppendCheckpoints(lc, stringBuilder);
            }

            collector.Add("latencyInfo", stringBuilder.ToString());

            _builderPool.Return(stringBuilder);
        }
    }

    private static void AppendServerName(HttpHeaders headers, StringBuilder stringBuilder)
    {
        if (headers.TryGetValues(TelemetryConstants.ServerApplicationNameHeader, out var values))
        {
            _ = stringBuilder.Append(values!.First());
        }
    }

    private static void AppendCheckpoints(ILatencyContext latencyContext, StringBuilder stringBuilder)
    {
        var latencyData = latencyContext.LatencyData;
        for (int i = 0; i < latencyData.Checkpoints.Length; i++)
        {
            _ = stringBuilder.Append(latencyData.Checkpoints[i].Name);
            _ = stringBuilder.Append('/');
        }

        _ = stringBuilder.Append(',');
        for (int i = 0; i < latencyData.Checkpoints.Length; i++)
        {
            var ms = ((double)latencyData.Checkpoints[i].Elapsed / latencyData.Checkpoints[i].Frequency) * 1000;
            _ = stringBuilder.Append(ms);
            _ = stringBuilder.Append('/');
        }
    }
}<|MERGE_RESOLUTION|>--- conflicted
+++ resolved
@@ -31,11 +31,7 @@
         _enricherInvoked = tokenIssuer.GetCheckpointToken(HttpCheckpoints.EnricherInvoked);
     }
 
-<<<<<<< HEAD
-    public void Enrich(IEnrichmentTagCollector collector, HttpRequestMessage request, HttpResponseMessage? response = null, Exception? exception = null)
-=======
     public void Enrich(IEnrichmentTagCollector collector, HttpRequestMessage request, HttpResponseMessage? response, Exception? exception)
->>>>>>> 24bb1474
     {
         if (response != null)
         {
